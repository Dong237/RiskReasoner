import os
import torch
torch.cuda.empty_cache()
import logging
from tqdm import tqdm
from typing import List
from functools import reduce
from peft import PeftModel
from transformers import AutoModelForCausalLM, AutoTokenizer
from utils.constants import Prompts, SPLIT_TOKEN, STEP_TAG
from utils.helper import (
    jload, 
    jdump, 
    setup_logging,
    compute_binary_metrics_from_results
)

SYSTEM_PROMPT = Prompts.SYSTEM_PROMPT_CREDIT_SCORING.value
INSTRUCTION = Prompts.INSTRUCTION_STEP_BY_STEP.value

STEP_TAG_REAL = "ки"
GOOD_TOKEN, BAD_TOKEN = '+', '-'


class Verifier:
    
    def __init__(
        self,         
        model_name_or_path: str = "Qwen2.5-Math-7B-Instruct",
        lora_weights: str = None,
        model_max_length: int = 4096, # 2048 is too small according to experience with Qwen2.5-7B
        batch_size: int = 8,
        ):
        
        self.model_name_or_path = model_name_or_path
        self.lora_weights = lora_weights
        
        self.model = None
        self.tokenizer = None
        
        self.model_max_length = model_max_length
        self.batch_sze = batch_size
    
    
    @staticmethod
    def _get_solution_level_score(step_scores: List[list], method="min"):
        good_probs = [probs[0] for probs in step_scores]
        if method == "min":
            return min(good_probs)
        elif method == "product":
            return reduce(lambda x, y: x * y, good_probs)
        else:
            raise ValueError("Invalid method provided for calculating the solution level score")
    
    def _prepare_model_inputs(
        self, 
        prompt, 
        response_N
        ):
        
        messages = [
            [
                {"role": "system", "content": SYSTEM_PROMPT},  
                {"role": "user", "content": prompt},
            ]
            for _ in range(len(response_N))
        ]
        
        questions = self.tokenizer.apply_chat_template(
            messages,
            tokenize=False,  # We handle tokenization ourselves
            add_generation_prompt=True  # Add generation-specific prompt (like stop tokens, etc.)
        )
        
        input_text_batch = []
        for question, response in zip(questions, response_N):
            response["reasoning_steps"] = response["reasoning_steps"] + STEP_TAG
            # NOTE replace STEP_TAG with STEP_TAG_REAL to align with the training process
            input_text = question + response["reasoning_steps"].replace(STEP_TAG, STEP_TAG_REAL)
            input_text_batch.append(input_text)
            
        tokenized_inputs = self.tokenizer(
            input_text_batch, 
            return_tensors="pt",
            truncation=True, 
            padding='max_length',
            max_length=self.model_max_length
            ).to(self.model.device)
        
        return tokenized_inputs
        
        
    def get_verifier_scores(
        self, 
        prompt, 
        batch_response, 
        step_tag_real_id,
        good_token_id,
        bad_token_id,
        ):
        """
        Process a specified batch of responses, store the predicted probs of each step
        and the solution-level score in the response dict.
        """
        model_inputs = self._prepare_model_inputs(prompt, batch_response)
        indices_batch, indices_vocab = torch.where(model_inputs['input_ids']==step_tag_real_id)
        
        with torch.no_grad():
            outputs = self.model(**model_inputs)
            logits = outputs.logits
        
        mask = torch.full_like(logits, float('-inf')) # .to(self.model.device)  # -inf for masking
        # Set mask to 0 at good_token_id and bad_token_id positions for each step tag
        mask[:, :, good_token_id] = 0
        mask[:, :, bad_token_id] = 0
        masked_logits = logits + mask
        step_tag_logits = masked_logits[indices_batch, indices_vocab, :]
        probabilities = torch.softmax(step_tag_logits, dim=-1)
        
        for batch_idx in range(model_inputs['input_ids'].size(0)):  # Iterating over batch_size
            # Get the indices for this batch element
            batch_indices = (indices_batch == batch_idx)
            step_probs = probabilities[batch_indices]  
            step_tag_probs = []
            for step_prob in step_probs:
                # NOTE remember that step_probs_for_tag[0] is the probability of good_token_id
                step_probs_for_tag = [
                    step_prob[good_token_id].item(),
                    step_prob[bad_token_id].item()
                ]
                step_tag_probs.append(step_probs_for_tag)
            
            batch_response[batch_idx]["step_tag_probs"] = step_tag_probs
            batch_response[batch_idx]["solution_level_score"] = self._get_solution_level_score(step_tag_probs)
    
    
    def _get_best_response(self, response_N):
        resposne_best = max(response_N, key=lambda x: x['solution_level_score'])
        return resposne_best
    
    
    def verify(self, data, save_N=True):
        
        step_tag_real_id = self.tokenizer.encode(f"{STEP_TAG_REAL}")[-1]
        good_token_id = self.tokenizer.encode(f"{GOOD_TOKEN}")[-1]
        bad_token_id = self.tokenizer.encode(f"{BAD_TOKEN}")[-1]
        
        num_responses = len(data["response_N"])
        real_batch_size = min(num_responses, self.batch_sze)
        for start_idx in range(0, num_responses, real_batch_size):
            # Get the current batch
            end_idx = min(start_idx + real_batch_size, num_responses)
            batch_responses = data["response_N"][start_idx:end_idx]
            self.get_verifier_scores(
                data["prompt"], 
                batch_responses, 
                step_tag_real_id,
                good_token_id,
                bad_token_id,
                )
        
        if save_N:
            data_scored = {
                "prompt": data["prompt"],
                "response_N": data["response_N"]
            }
        else:
            data_scored = None
        
        response_best = self._get_best_response(data["response_N"])
        # return the dict with keys adapted for further metrics calculation
        response_best_keys_adapted = {
            "id": response_best["id"],
            "prompt": data["prompt"],
            "reasoning_steps": response_best["reasoning_steps"],
            "pred_label": response_best["pred_label"],
            "pred_prob": [float(prob) for prob in response_best["pred_prob"]],  # get the prob for "good"
            "label": response_best["gold_label"],
            "solution_level_score": response_best["solution_level_score"],
        }
        return response_best_keys_adapted, data_scored
    
    
    def start_verifier(self):
        logging.info("Loading model and tokenizer...")
        self.model = AutoModelForCausalLM.from_pretrained(
            self.model_name_or_path,
            torch_dtype="auto",
            device_map="cuda",
            low_cpu_mem_usage=True
        )
        self.model.eval()  
        if self.lora_weights:
            logging.info(f"Loading LoRA weights from {self.lora_weights}")
            self.model = PeftModel.from_pretrained(
                self.model, 
                self.lora_weights,
                freeze_base_model=True
                ) 
        # Use greedy decoding for verify to keep its consistency
        self.model.generation_config.temperature = None
        self.model.generation_config.top_p = None
        self.model.generation_config.top_k = None
        
        self.tokenizer = AutoTokenizer.from_pretrained(
            self.model_name_or_path,
            model_max_length=self.model_max_length,
            # padding_side="left",
            use_fast=False,
            trust_remote_code=True,
            )
        self.tokenizer.pad_token_id = 0
        logging.info("Model and tokenizer loaded successfully.")


if __name__ == "__main__":
    
    os.environ["CUDA_VISIBLE_DEVICES"] = "1"
    
    setup_logging()
<<<<<<< HEAD
    model_name_or_path = "/data1/huggingface/Qwen2.5-7B-Instruct"
    lora_weights = "/data/youxiang/repos/RiskReasoner/model_weights/RiskPRM_v3_lora"

    verifier = Verifier(
        model_name_or_path, 
        lora_weights=lora_weights,
        batch_size=8)
=======
    model_name_or_path = "/data/tangbo/plms/Qwen2.5-7B-Instruct-GPTQ-Int8" # "/data/youxiang/huggingface/Qwen2.5-7B-Instruct"  # 
    lora_weights = "models/RiskPRM"
    
    # model_name_or_path = "models/RiskPRM_v2_full"
    # lora_weights = None
    
    verifier = Verifier(model_name_or_path, lora_weights=lora_weights)
>>>>>>> ca928ae8
    verifier.start_verifier()
    
    data = {
        "prompt": 'You are given a text describing a customer\'s credit report and predicted loan status (probabilities) from a trained machine learning system as reference (and reference only).\n\nPlease analyze the provided information STEP BY STEP following these instructions:\n1. **During reasoning process**: For each piece of data, evaluate its significance to the customer\'s creditworthiness. Then use your prior knowledge to interpret the data and consider how each factor impacts the final credit risk assessment.\n2. **When presenting your reasoning steps**:\n    - Analyse each attribute from the report, discuss its importance, and determine whether it positively or negatively affects the loan status.\n    - Combine all factors to form a holistic assessment, taking into account the prediction probabilities provided by the machine learning model.\n3. **In the end of your output**: after presenting the reasoning steps, give your final answer in the following format: \'Final assessment: [choose from "good" or "bad"]\'. End you output with one of the assessment token, this means that your last output token can only be either "good" or "bad", not any other texts or symbols. For example: don\'t use **Final assessment: good**, instead just say Final assessment: good (without \'**\').\n\nHere is the customer\'s credit report:\nText: The Installment is 583.51. The Loan Purpose is debt_consolidation. The Loan Application Type is Individual. The Interest Rate is 15.99%. The Last Payment Amount is 20000.95. The Loan Amount is 24000.0. The Revolving Balance is 21435.0. The Delinquency In 2 years is 0.0. The Inquiries In 6 Months is 0.0. The Mortgage Accounts is 0.0. The Grade is C. The Open Accounts is 9.0. The Revolving Utilization Rate is 75.50%. The Total Accounts is 16.0. The Fico Range Low is 675.0. The Fico Range High is 679.0. The Address State is CA. The Employment Length is 2 years. The Home Ownership is RENT. The Verification Status is Verified. The Annual Income is 75000.0. As reference, the predicted probability of this client\'s loan status being good given by the machine learning model LightGBM is 99.82%, and the probability of it being bad is 0.18%. \nAnswer:',
        "response_N": [
            {
                "id": 0,
                "reasoning_steps": '### Step-by-Step Analysis:\n\n1. **Installment (583.51)**: This is the monthly payment towards the loan. A higher installment amount generally indicates a larger loan or higher monthly payments, which could pose a higher risk if the borrower cannot manage these payments. However, without more context on the total loan amount, it is initially neutral.\n\n2. **Loan Purpose (debt_consolidation)**: Debt consolidation can indicate that the borrower is attempting to simplify their financial obligations, which could be a positive sign if they are consolidating high-interest debts. This typically reduces overall interest expenses and might improve creditworthiness.\n\n3. **Loan Application Type (Individual)**: Being an individual application rather than a joint application does not inherently impact the risk level; however, it could imply less diversification in terms of financial support.\n\n4. **Interest Rate (15.99%)**: A relatively high interest rate suggests that the loan is likely to have higher costs over time. This increases the risk if the borrower struggles to make payments, but it also indicates that the lender sees some risk in the loan.\n\n5. **Last Payment Amount (20000.95)**: This seems unusually high for a loan payment, suggesting either an error or an exceptional payment. If verified, it could be a positive indicator that the borrower has sufficient funds to pay off a large portion of the loan, reducing future risk.\n\n6. **Loan Amount (24000.0)**: The loan amount is substantial, which is a significant risk factor. Higher loan amounts increase the burden on the borrower, especially if the interest rate is high.\n\n7. **Revolving Balance (21435.0)**: A high revolving balance indicates that the borrower is using a considerable amount of available credit, which could suggest financial strain. High utilization rates are typically viewed as negative for credit scores.\n\n8. **Delinquency In 2 years (0.0)**: No delinquencies in the past two years is a strong positive. It suggests timely payments and good credit history.\n\n9. **Inquiries In 6 Months (0.0)**: Zero inquiries in the past six months is positive, indicating that the borrower has not been aggressively seeking new credit, which can lower credit scores.\n\n10. **Mortgage Accounts (0.0)**: No mortgage accounts might be neutral unless the borrower is looking to take out a mortgage soon, in which case it could be a positive if they can qualify.\n\n11. **Grade (C)**: The grade C is below average, indicating a higher risk compared to better grades like A or B.\n\n12. **Open Accounts (9.0)**: Nine open accounts could be a mix of positive and negative. It shows stability in credit usage but also increases the complexity of managing multiple accounts.\n\n13. **Revolving Utilization Rate (75.50%)**: A high utilization rate suggests that the borrower is using a significant portion of their available credit, which is risky.\n\n14. **Total Accounts (16.0)**: Having 16 total accounts indicates diverse credit usage, which is usually viewed positively.\n\n15. **FICO Range (675.0 - 679.0)**: The FICO range is in the mid-600s, which is not ideal but still within a range that can secure loans with potentially higher interest rates.\n\n16. **Address State (CA)**: The state does not directly impact creditworthiness unless there are specific regional economic factors.\n\n17. **Employment Length (2 years)**: Two years of employment is decent but not long-term experience, which could indicate instability.\n\n18. **Home Ownership (RENT)**: Renting can slightly reduce creditworthiness as lenders prefer borrowers who own their homes.\n\n19. **Verification Status (Verified)**: Verification status being "verified" is positive as it confirms the accuracy of the application details.\n\n20. **Annual Income (75000.0)**: An annual income of $75,000 is substantial, providing a strong ability to repay the loan.\n\n### Combining All Factors:\nThe high interest rate, substantial loan amount, and high revolving balance are significant negative factors. The lack of delinquencies, verified application, and stable employment provide some positive indicators. The FICO score, while not excellent, is not a critical failure. Given the high probability of the loan being good (99.82%) according to the LightGBM model, and the overwhelming majority of positive factors, the risk is manageable.\n\n### Final Assessment: good',
                "pred_label": 0,
                "gold_label": 0,
                "pred_prob": [0.8, 0.2]
            },
            {
                "id": 1,
                "reasoning_steps": '1. **Installment (583.51)**: This is the monthly payment towards the loan. A higher installment amount generally indicates a larger loan or higher monthly payments, which could pose a higher risk if the borrower cannot manage these payments. However, without more context on the total loan amount, it is initially neutral.\n\n2. **Loan Purpose (debt_consolidation)**: Debt consolidation can indicate that the borrower is attempting to simplify their financial obligations, which could be a positive sign if they are consolidating high-interest debts. This typically reduces overall interest expenses and might improve creditworthiness.\n\n3. **Loan Application Type (Individual)**: Being an individual application rather than a joint application does not inherently impact the risk level; however, it could imply less diversification in terms of financial support.\n\n4. **Interest Rate (15.99%)**: A relatively high interest rate suggests that the loan is likely to have higher costs over time. This increases the risk if the borrower struggles to make payments, but it also indicates that the lender sees some risk in the loan.\n\n5. **Last Payment Amount (20000.95)**: This seems unusually high for a loan payment, suggesting either an error or an exceptional payment. If verified, it could be a positive indicator that the borrower has sufficient funds to pay off a large portion of the loan, reducing future risk.\n\n6. **Loan Amount (24000.0)**: The loan amount is substantial, which is a significant risk factor. Higher loan amounts increase the burden on the borrower, especially if the interest rate is high.\n\n7. **Revolving Balance (21435.0)**: A high revolving balance indicates that the borrower is using a considerable amount of available credit, which could suggest financial strain. High utilization rates are typically viewed as negative for credit scores.\n\n8. **Delinquency In 2 years (0.0)**: No delinquencies in the past two years is a strong positive. It suggests timely payments and good credit history.\n\n9. **Inquiries In 6 Months (0.0)**: Zero inquiries in the past six months is positive, indicating that the borrower has not been aggressively seeking new credit, which can lower credit scores.\n\n10. **Mortgage Accounts (0.0)**: No mortgage accounts might be neutral unless the borrower is looking to take out a mortgage soon, in which case it could be a positive if they can qualify.\n\n11. **Grade (C)**: The grade C is below average, indicating a higher risk compared to better grades like A or B.\n\n12. **Open Accounts (9.0)**: Nine open accounts could be a mix of positive and negative. It shows stability in credit usage but also increases the complexity of managing multiple accounts.\n\n13. **Revolving Utilization Rate (75.50%)**: A high utilization rate suggests that the borrower is using a significant portion of their available credit, which is risky.\n\n14. **Total Accounts (16.0)**: Having 16 total accounts indicates diverse credit usage, which is usually viewed positively.\n\n15. **FICO Range (675.0 - 679.0)**: The FICO range is in the mid-600s, which is not ideal but still within a range that can secure loans with potentially higher interest rates.\n\n16. **Address State (CA)**: The state does not directly impact creditworthiness unless there are specific regional economic factors.\n\n17. **Employment Length (2 years)**: Two years of employment is decent but not long-term experience, which could indicate instability.\n\n18. **Home Ownership (RENT)**: Renting can slightly reduce creditworthiness as lenders prefer borrowers who own their homes.\n\n19. **Verification Status (Verified)**: Verification status being "verified" is positive as it confirms the accuracy of the application details.\n\n20. **Annual Income (75000.0)**: An annual income of $75,000 is substantial, providing a strong ability to repay the loan.\n\n### Combining All Factors:\nThe high interest rate, substantial loan amount, and high revolving balance are significant negative factors. The lack of delinquencies, verified application, and stable employment provide some positive indicators. The FICO score, while not excellent, is not a critical failure. Given the high probability of the loan being good (99.82%) according to the LightGBM model, and the overwhelming majority of positive factors, the risk is manageable.\n\n### Final Assessment: good',
                "pred_label": 0,
                "gold_label": 0,
                "pred_prob": [0.8, 0.2]
            }
            ]
    }
    
    responses = []
    data_with_scores = []
<<<<<<< HEAD
    data_path = "datasets/generator/test_balanced_posterior_generator_cot_N_ppo.json"
    data_tb_verified = jload(data_path)
    logging.info(f"Data loaded from {data_path}")
=======
    data_tb_verified = jload("datasets/generator/test_balanced_posterior_generator_cot_N_sft.json")
>>>>>>> ca928ae8
    for data in tqdm(data_tb_verified, desc="Processing data..."):
        response_best, data_scored = verifier.verify(data, save_N=True)
        responses.append(response_best)
        data_with_scores.append(data_scored)
    
    # save the whole reranked data including the prompts
    jdump(
        data_with_scores,
<<<<<<< HEAD
        "datasets/verified/test_balanced_posterior_generator_cot_N_ppo_data_with_scores.json"
=======
        "datasets/verified/test_balanced_posterior_generator_cot_N_sft_data_with_scores.json"
>>>>>>> ca928ae8
        )
    
    # save the best responses
    jdump(
        responses,
<<<<<<< HEAD
        "datasets/verified/test_balanced_posterior_generator_cot_N_ppo_best_responses.json"
=======
        "datasets/verified/test_balanced_posterior_generator_cot_N_sft_best_responses.json"
>>>>>>> ca928ae8
    )
    logging.info("Data saved successfully")
    
    metrics = compute_binary_metrics_from_results(responses)
    logging.info(f"Evaluation on the verifier-reranked results: {metrics}")<|MERGE_RESOLUTION|>--- conflicted
+++ resolved
@@ -218,7 +218,6 @@
     os.environ["CUDA_VISIBLE_DEVICES"] = "1"
     
     setup_logging()
-<<<<<<< HEAD
     model_name_or_path = "/data1/huggingface/Qwen2.5-7B-Instruct"
     lora_weights = "/data/youxiang/repos/RiskReasoner/model_weights/RiskPRM_v3_lora"
 
@@ -226,15 +225,6 @@
         model_name_or_path, 
         lora_weights=lora_weights,
         batch_size=8)
-=======
-    model_name_or_path = "/data/tangbo/plms/Qwen2.5-7B-Instruct-GPTQ-Int8" # "/data/youxiang/huggingface/Qwen2.5-7B-Instruct"  # 
-    lora_weights = "models/RiskPRM"
-    
-    # model_name_or_path = "models/RiskPRM_v2_full"
-    # lora_weights = None
-    
-    verifier = Verifier(model_name_or_path, lora_weights=lora_weights)
->>>>>>> ca928ae8
     verifier.start_verifier()
     
     data = {
@@ -259,13 +249,9 @@
     
     responses = []
     data_with_scores = []
-<<<<<<< HEAD
     data_path = "datasets/generator/test_balanced_posterior_generator_cot_N_ppo.json"
     data_tb_verified = jload(data_path)
     logging.info(f"Data loaded from {data_path}")
-=======
-    data_tb_verified = jload("datasets/generator/test_balanced_posterior_generator_cot_N_sft.json")
->>>>>>> ca928ae8
     for data in tqdm(data_tb_verified, desc="Processing data..."):
         response_best, data_scored = verifier.verify(data, save_N=True)
         responses.append(response_best)
@@ -274,21 +260,13 @@
     # save the whole reranked data including the prompts
     jdump(
         data_with_scores,
-<<<<<<< HEAD
         "datasets/verified/test_balanced_posterior_generator_cot_N_ppo_data_with_scores.json"
-=======
-        "datasets/verified/test_balanced_posterior_generator_cot_N_sft_data_with_scores.json"
->>>>>>> ca928ae8
         )
     
     # save the best responses
     jdump(
         responses,
-<<<<<<< HEAD
         "datasets/verified/test_balanced_posterior_generator_cot_N_ppo_best_responses.json"
-=======
-        "datasets/verified/test_balanced_posterior_generator_cot_N_sft_best_responses.json"
->>>>>>> ca928ae8
     )
     logging.info("Data saved successfully")
     
